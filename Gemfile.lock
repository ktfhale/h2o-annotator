GIT
  remote: https://github.com/asurin/will_paginate.git
  revision: 9e1c0e0c8a382d436ac0007e22fc3494365ce6a1
  ref: 9e1c0e0
  specs:
    will_paginate (3.1.5)

GIT
  remote: https://github.com/harvard-lil/ancestry.git
  revision: 73941ad55405bf084d0f67c62c0a91f63f3ee2c5
  ref: 73941ad
  specs:
    ancestry (2.2.2)
      activerecord (>= 5.1.0.rc1)

GIT
  remote: https://github.com/harvard-lil/ckeditor.git
  revision: 8f6ff8256d9fd0a699196224a9aee5ce72e9b732
  ref: 8f6ff82
  branch: rails-5-1
  specs:
    ckeditor (4.2.2)
      cocaine
      orm_adapter (~> 0.5.0)

GIT
  remote: https://github.com/harvard-lil/htmltoword.git
  revision: 62402206daff0b7d1928dadc35024925c663a179
  ref: 62402206
  branch: deterministic
  specs:
    htmltoword (0.6.0)
      actionpack
      nokogiri
      rubyzip (>= 1.0)

GIT
  remote: https://github.com/mbleigh/acts-as-taggable-on.git
  revision: 9bb57384398cd3e198c893b0345c7b26e3b5ad5e
  ref: 9bb5738
  specs:
    acts-as-taggable-on (4.0.0)
      activerecord (>= 4.0)

GIT
  remote: https://github.com/pludoni/wrong.git
  revision: be1ddcc214dd151b9530466f7c8ef7f52c8ec8f2
  ref: be1ddcc
  specs:
    wrong (0.7.1)
      diff-lcs (~> 1.2.5)
      predicated (~> 0.2.6)
      ruby2ruby (>= 2.0.1)
      ruby_parser (>= 3.0.1)
      sexp_processor (>= 4.0)

GIT
  remote: https://github.com/rails/rails-observers.git
  revision: 953b641013ae23d2f4f3fc1a5d56e77ef393d348
  ref: 953b641
  specs:
    rails-observers (0.1.3.alpha)
      activemodel (>= 4.0, < 5.1)

GIT
  remote: https://github.com/smit1625/guard-sunspot.git
  revision: d7b24d843c9f8d12f71f93274bd5d5a3072faef2
  ref: d7b24d8
  specs:
    guard-sunspot (0.0.1)
      guard (~> 2.0)
      guard-compat (~> 1.1)
      sunspot_solr

GEM
  remote: https://rubygems.org/
  specs:
    RedCloth (4.3.2)
    actioncable (5.1.0.rc1)
      actionpack (= 5.1.0.rc1)
      nio4r (~> 2.0)
      websocket-driver (~> 0.6.1)
    actionmailer (5.1.0.rc1)
      actionpack (= 5.1.0.rc1)
      actionview (= 5.1.0.rc1)
      activejob (= 5.1.0.rc1)
      mail (~> 2.5, >= 2.5.4)
      rails-dom-testing (~> 2.0)
    actionpack (5.1.0.rc1)
      actionview (= 5.1.0.rc1)
      activesupport (= 5.1.0.rc1)
      rack (~> 2.0)
      rack-test (~> 0.6.3)
      rails-dom-testing (~> 2.0)
      rails-html-sanitizer (~> 1.0, >= 1.0.2)
    actionpack-page_caching (1.1.0)
      actionpack (>= 4.0.0, < 6)
    actionview (5.1.0.rc1)
      activesupport (= 5.1.0.rc1)
      builder (~> 3.1)
      erubi (~> 1.4)
      rails-dom-testing (~> 2.0)
      rails-html-sanitizer (~> 1.0, >= 1.0.3)
    activejob (5.1.0.rc1)
      activesupport (= 5.1.0.rc1)
      globalid (>= 0.3.6)
    activemodel (5.1.0.rc1)
      activesupport (= 5.1.0.rc1)
    activerecord (5.1.0.rc1)
      activemodel (= 5.1.0.rc1)
      activesupport (= 5.1.0.rc1)
      arel (~> 8.0)
    activesupport (5.1.0.rc1)
      concurrent-ruby (~> 1.0, >= 1.0.2)
      i18n (~> 0.7)
      minitest (~> 5.1)
      tzinfo (~> 1.1)
    addressable (2.5.0)
      public_suffix (~> 2.0, >= 2.0.2)
    annotate (2.7.1)
      activerecord (>= 3.2, < 6.0)
      rake (>= 10.4, < 12.0)
    ansi (1.5.0)
    arel (8.0.0)
    authlogic (3.5.0)
      activerecord (>= 3.2, < 5.1)
      activesupport (>= 3.2, < 5.1)
      request_store (~> 1.0)
      scrypt (>= 1.2, < 4.0)
    bcrypt (3.1.11)
    builder (3.2.3)
    byebug (9.0.6)
    cancancan (1.16.0)
    capybara (2.13.0)
      addressable
      mime-types (>= 1.16)
      nokogiri (>= 1.3.3)
      rack (>= 1.0.0)
      rack-test (>= 0.5.4)
      xpath (~> 2.0)
    climate_control (0.1.0)
    cliver (0.3.2)
    cocaine (0.5.8)
      climate_control (>= 0.0.3, < 1.0)
    coderay (1.1.1)
    coffee-rails (4.2.1)
      coffee-script (>= 2.2.0)
      railties (>= 4.0.0, < 5.2.x)
    coffee-script (2.4.1)
      coffee-script-source
      execjs
    coffee-script-source (1.12.2)
    commonjs (0.2.7)
    concurrent-ruby (1.0.5)
    coveralls (0.8.20)
      json (>= 1.8, < 3)
      simplecov (~> 0.14.1)
      term-ansicolor (~> 1.3)
      thor (~> 0.19.4)
      tins (~> 1.6)
    crack (0.4.3)
      safe_yaml (~> 1.0.0)
    daemons (1.0.10)
    debug_inspector (0.0.2)
    delayed_job (4.1.2)
      activesupport (>= 3.0, < 5.1)
    delayed_job_active_record (4.1.1)
      activerecord (>= 3.0, < 5.1)
      delayed_job (>= 3.0, < 5)
    diff-lcs (1.2.5)
    docile (1.1.5)
    dropbox-sdk (1.6.5)
      json
    erubi (1.6.0)
    erubis (2.7.0)
    exception_notification (4.2.1)
      actionmailer (>= 4.0, < 6)
      activesupport (>= 4.0, < 6)
    execjs (2.7.0)
    fastercsv (1.5.5)
    ffi (1.9.18)
    ffi-compiler (1.0.1)
      ffi (>= 1.0.0)
      rake
    font-awesome-rails (4.7.0.1)
      railties (>= 3.2, < 5.1)
    formatador (0.2.5)
    formtastic (3.1.5)
      actionpack (>= 3.2.13)
    globalid (0.3.7)
      activesupport (>= 4.1.0)
    guard (2.14.1)
      formatador (>= 0.2.4)
      listen (>= 2.7, < 4.0)
      lumberjack (~> 1.0)
      nenv (~> 0.1)
      notiffany (~> 0.0)
      pry (>= 0.9.12)
      shellany (~> 0.0)
      thor (>= 0.18.1)
    guard-bundler (2.1.0)
      bundler (~> 1.0)
      guard (~> 2.2)
      guard-compat (~> 1.1)
    guard-compat (1.2.1)
    guard-minitest (2.4.6)
      guard-compat (~> 1.2)
      minitest (>= 3.0)
    guard-rails (0.8.0)
      guard (~> 2.11)
      guard-compat (~> 1.0)
    guard-rake (1.0.0)
      guard
      rake
    guard-spring (1.1.1)
      guard (~> 2.0)
      guard-compat (~> 1.1)
      spring
    guard-yield (0.1.0)
      guard-compat (~> 1.0)
    haml (4.0.7)
      tilt
<<<<<<< HEAD
    hamlit (2.8.1)
      temple (>= 0.8.0)
      thor
      tilt
    highline (1.7.8)
    humanize (1.3.0)
=======
    hashdiff (0.3.2)
    highline (1.7.8)
    httparty (0.14.0)
      multi_xml (>= 0.5.2)
>>>>>>> 903bbc13
    i18n (0.8.1)
    jbuilder (2.6.3)
      activesupport (>= 3.0.0, < 5.2)
      multi_json (~> 1.2)
    jquery-rails (4.3.1)
      rails-dom-testing (>= 1, < 3)
      railties (>= 4.2.0)
      thor (>= 0.14, < 2.0)
    jquery-ui-rails (5.0.5)
      railties (>= 3.2.16)
    json (1.8.6)
    kaminari (0.17.0)
      actionpack (>= 3.0.0)
      activesupport (>= 3.0.0)
    launchy (2.4.3)
      addressable (~> 2.3)
    less (2.6.0)
      commonjs (~> 0.2.7)
    less-rails (2.8.0)
      actionpack (>= 4.0)
      less (~> 2.6.0)
      sprockets (> 2, < 4)
      tilt
    libv8 (3.16.14.19)
    listen (3.1.5)
      rb-fsevent (~> 0.9, >= 0.9.4)
      rb-inotify (~> 0.9, >= 0.9.7)
      ruby_dep (~> 1.2)
    loofah (2.0.3)
      nokogiri (>= 1.5.9)
    loofah-activerecord (2.0.0)
      loofah (>= 1.0.0)
    lumberjack (1.0.11)
    m (1.5.0)
      method_source (>= 0.6.7)
      rake (>= 0.9.2.2)
    mail (2.6.4)
      mime-types (>= 1.16, < 4)
    methadone (1.9.5)
      bundler
    method_source (0.8.2)
    mime-types (3.1)
      mime-types-data (~> 3.2015)
    mime-types-data (3.2016.0521)
    mimemagic (0.3.2)
    mini_portile2 (2.1.0)
    minitest (5.10.1)
    minitest-metadata (0.6.0)
      minitest (>= 4.7, < 6.0)
    minitest-reporters (1.1.14)
      ansi
      builder
      minitest (>= 5.0)
      ruby-progressbar
    minitest-spec-rails (5.4.0)
      minitest (~> 5.0)
      rails (>= 4.1)
    multi_json (1.12.1)
    multi_xml (0.6.0)
    nenv (0.3.0)
    nested_form (0.3.2)
    nio4r (2.0.0)
    nokogiri (1.7.1)
      mini_portile2 (~> 2.1.0)
    notiffany (0.1.1)
      nenv (~> 0.1)
      shellany (~> 0.0)
    options (2.3.2)
    orm_adapter (0.5.0)
    paperclip (5.1.0)
      activemodel (>= 4.2.0)
      activesupport (>= 4.2.0)
      cocaine (~> 0.5.5)
      mime-types
      mimemagic (~> 0.3.0)
    pg (0.20.0)
    poltergeist (1.14.0)
      capybara (~> 2.1)
      cliver (~> 0.3.1)
      websocket-driver (>= 0.2.0)
    pr_geohash (1.0.0)
    predicated (0.2.6)
    progress_bar (1.1.0)
      highline (~> 1.6)
      options (~> 2.3.0)
    pry (0.10.4)
      coderay (~> 1.1.0)
      method_source (~> 0.8.1)
      slop (~> 3.4)
    pry-byebug (3.4.2)
      byebug (~> 9.0)
      pry (~> 0.10)
    public_suffix (2.0.5)
    puma (3.8.2)
    rack (2.0.3)
    rack-pjax (1.0.0)
      nokogiri (~> 1.5)
      rack (>= 1.1)
    rack-test (0.6.3)
      rack (>= 1.0)
    rails (5.1.0.rc1)
      actioncable (= 5.1.0.rc1)
      actionmailer (= 5.1.0.rc1)
      actionpack (= 5.1.0.rc1)
      actionview (= 5.1.0.rc1)
      activejob (= 5.1.0.rc1)
      activemodel (= 5.1.0.rc1)
      activerecord (= 5.1.0.rc1)
      activesupport (= 5.1.0.rc1)
      bundler (>= 1.3.0, < 2.0)
      railties (= 5.1.0.rc1)
      sprockets-rails (>= 2.0.0)
    rails-dom-testing (2.0.2)
      activesupport (>= 4.2.0, < 6.0)
      nokogiri (~> 1.6)
    rails-html-sanitizer (1.0.3)
      loofah (~> 2.0)
    rails_admin (1.1.1)
      builder (~> 3.1)
      coffee-rails (~> 4.0)
      font-awesome-rails (>= 3.0, < 5)
      haml (~> 4.0)
      jquery-rails (>= 3.0, < 5)
      jquery-ui-rails (~> 5.0)
      kaminari (~> 0.14)
      nested_form (~> 0.3)
      rack-pjax (>= 0.7)
      rails (>= 4.0, < 6)
      remotipart (~> 1.3)
      sass-rails (>= 4.0, < 6)
    rails_admin_import (2.0.0)
      haml (~> 4.0)
      rails (>= 3.2)
      rails_admin (>= 0.6.6)
      rchardet (~> 1.6)
      simple_xlsx_reader (~> 1.0)
    railties (5.1.0.rc1)
      actionpack (= 5.1.0.rc1)
      activesupport (= 5.1.0.rc1)
      method_source
      rake (>= 0.8.7)
      thor (>= 0.18.1, < 2.0)
    rake (11.3.0)
    rb-fsevent (0.9.8)
    rb-inotify (0.9.8)
      ffi (>= 0.5.0)
    rchardet (1.6.1)
    ref (2.0.0)
    remotipart (1.3.1)
    request_store (1.3.2)
    rmultimarkdown (4.7.1.1)
      bundler
    rsolr (1.1.2)
      builder (>= 2.1.2)
    ruby-progressbar (1.8.1)
    ruby2ruby (2.3.2)
      ruby_parser (~> 3.1)
      sexp_processor (~> 4.6)
    ruby_dep (1.5.0)
    ruby_parser (3.8.4)
      sexp_processor (~> 4.1)
    rubyzip (1.2.1)
    safe_yaml (1.0.4)
    sass (3.4.23)
    sass-rails (5.0.6)
      railties (>= 4.0.0, < 6)
      sass (~> 3.1)
      sprockets (>= 2.8, < 4.0)
      sprockets-rails (>= 2.0, < 4.0)
      tilt (>= 1.1, < 3)
    schmooze (0.1.6)
    scrypt (3.0.5)
      ffi-compiler (>= 1.0, < 2.0)
    sexp_processor (4.8.0)
    shellany (0.0.1)
    simple_form (3.4.0)
      actionpack (> 4, < 5.1)
      activemodel (> 4, < 5.1)
    simple_xlsx_reader (1.0.2)
      nokogiri
      rubyzip
    simplecov (0.14.1)
      docile (~> 1.1.0)
      json (>= 1.8, < 3)
      simplecov-html (~> 0.10.0)
    simplecov-html (0.10.0)
    slop (3.6.0)
    spring (2.0.1)
      activesupport (>= 4.2)
    sprockets (3.7.1)
      concurrent-ruby (~> 1.0)
      rack (> 1, < 3)
    sprockets-commoner (0.6.4)
      schmooze (~> 0.1.6)
      sprockets (>= 3, < 5)
    sprockets-rails (3.2.0)
      actionpack (>= 4.0)
      activesupport (>= 4.0)
      sprockets (>= 3.0.0)
    sunspot (2.2.7)
      pr_geohash (~> 1.0)
      rsolr (>= 1.1.1, < 3)
    sunspot_rails (2.2.7)
      nokogiri
      rails (>= 3)
      sunspot (= 2.2.7)
    sunspot_solr (2.2.7)
    temple (0.8.0)
    term-ansicolor (1.5.0)
      tins (~> 1.0)
    terminal-notifier-guard (1.7.0)
    therubyracer (0.12.3)
      libv8 (~> 3.16.14.15)
      ref
    thor (0.19.4)
    thread_safe (0.3.6)
    tilt (2.0.7)
    tins (1.13.2)
    turbolinks (5.0.1)
      turbolinks-source (~> 5)
    turbolinks-source (5.0.0)
    tzinfo (1.2.3)
      thread_safe (~> 0.1)
    uglifier (3.1.11)
      execjs (>= 0.3.0, < 3)
    warden (1.2.7)
      rack (>= 1.0)
    web-console (3.4.0)
      actionview (>= 5.0)
      activemodel (>= 5.0)
      debug_inspector
      railties (>= 5.0)
    webmock (3.0.1)
      addressable (>= 2.3.6)
      crack (>= 0.3.2)
      hashdiff
    websocket-driver (0.6.5)
      websocket-extensions (>= 0.1.0)
    websocket-extensions (0.1.2)
    wkhtmltopdf-binary (0.12.3.1)
    xpath (2.0.0)
      nokogiri (~> 1.3)

PLATFORMS
  ruby

DEPENDENCIES
  RedCloth
  actionpack-page_caching
  acts-as-taggable-on!
  ancestry!
  annotate
  authlogic
  bcrypt
  cancancan
  ckeditor!
  coveralls
  daemons (= 1.0.10)
  delayed_job
  delayed_job_active_record
  dropbox-sdk
  erubi
  erubis
  exception_notification
  fastercsv
  formtastic
  guard
  guard-bundler
  guard-minitest
  guard-rails
  guard-rake
  guard-spring
  guard-sunspot!
  guard-yield
  hamlit
  htmltoword!
<<<<<<< HEAD
  humanize
=======
  httparty
>>>>>>> 903bbc13
  jbuilder (~> 2.6.3)
  jquery-rails
  jquery-ui-rails
  json (= 1.8.6)
  kaminari
  launchy
  less-rails
  loofah-activerecord (~> 2.0.0)
  m
  methadone
  minitest-metadata
  minitest-reporters
  minitest-spec-rails
  nokogiri (~> 1.6)
  paperclip
  pg
  poltergeist
  progress_bar
  pry-byebug
  puma (~> 3.8)
  rails (= 5.1.0.rc1)
  rails-html-sanitizer
  rails-observers!
  rails_admin
  rails_admin_import
  rmultimarkdown
<<<<<<< HEAD
=======
  rubyzip
  sass-rails (~> 5.0.6)
>>>>>>> 903bbc13
  scrypt
  simple_form
  simplecov
  sprockets-commoner
  sunspot_rails
  sunspot_solr
  terminal-notifier-guard
  therubyracer
  turbolinks
  uglifier (>= 1.3.0)
  warden
  web-console
  webmock
  will_paginate!
  wkhtmltopdf-binary
  wrong!

BUNDLED WITH
   1.14.6<|MERGE_RESOLUTION|>--- conflicted
+++ resolved
@@ -220,19 +220,15 @@
       guard-compat (~> 1.0)
     haml (4.0.7)
       tilt
-<<<<<<< HEAD
     hamlit (2.8.1)
       temple (>= 0.8.0)
       thor
       tilt
+    hashdiff (0.3.4)
     highline (1.7.8)
+    httparty (0.15.5)
+      multi_xml (>= 0.5.2)
     humanize (1.3.0)
-=======
-    hashdiff (0.3.2)
-    highline (1.7.8)
-    httparty (0.14.0)
-      multi_xml (>= 0.5.2)
->>>>>>> 903bbc13
     i18n (0.8.1)
     jbuilder (2.6.3)
       activesupport (>= 3.0.0, < 5.2)
@@ -509,11 +505,8 @@
   guard-yield
   hamlit
   htmltoword!
-<<<<<<< HEAD
+  httparty
   humanize
-=======
-  httparty
->>>>>>> 903bbc13
   jbuilder (~> 2.6.3)
   jquery-rails
   jquery-ui-rails
@@ -540,11 +533,8 @@
   rails_admin
   rails_admin_import
   rmultimarkdown
-<<<<<<< HEAD
-=======
   rubyzip
   sass-rails (~> 5.0.6)
->>>>>>> 903bbc13
   scrypt
   simple_form
   simplecov
