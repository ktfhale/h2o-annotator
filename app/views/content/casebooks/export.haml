--- conflicted
+++ resolved
@@ -16,15 +16,9 @@
     - if content.headnote.present?
       %header.ResourceHeadnote= content.headnote
     - if content.resource.class.in? [Case, TextBlock]
-<<<<<<< HEAD
-      %main
-        - content.annotated_paragraphs(editable: false).each_with_index do |p_node, p_idx|
-          = p_node.to_html.html_safe
-=======
       -# %main
       - content.annotated_paragraphs(editable: false).each_with_index do |p_node, p_idx|
         = p_node.to_html.html_safe
->>>>>>> 51ee8e19
     - elsif content.resource.is_a? Default
       %p
         = link_to content.resource.url, content.resource.url, target: '_blank'