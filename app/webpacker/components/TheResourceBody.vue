--- conflicted
+++ resolved
@@ -74,11 +74,8 @@
     }
   }
 }
-<<<<<<< HEAD
-.page-label, .page-number {
-=======
+
 .page-number, .page-label {
->>>>>>> 54cdca0a
   font-size: small;
   color: darkgrey;
   vertical-align: super;
